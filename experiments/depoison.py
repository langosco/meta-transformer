--- conflicted
+++ resolved
@@ -158,16 +158,9 @@
 
 
     if not on_cluster:
-<<<<<<< HEAD
         dpath = os.path.join(module_path, "data/david_backdoors")  # local
         # use for testing with small dataset sizes (only works if rds storage is mounted):
         # dpath = os.path.join(module_path, "/home/lauro/rds/model-zoo/")
-=======
-        # dpath = os.path.join(module_path, "data/david_backdoors")  # local
-        # use for testing with small dataset sizes (only works if rds storage is mounted):
-        dpath = os.path.join(module_path, "/home/lauro/rds/model-zoo/")
-
->>>>>>> a20ad6e6
     else:
         dpath = "/rds/user/lsl38/rds-dsk-lab-eWkDxBhxBrQ/model-zoo/"  
 
